--- conflicted
+++ resolved
@@ -11,11 +11,8 @@
   },
   "dependencies": {
     "@radix-ui/react-checkbox": "^1.1.4",
-<<<<<<< HEAD
-=======
     "@radix-ui/react-label": "^2.1.2",
     "@radix-ui/react-separator": "^1.1.2",
->>>>>>> 9969d4a8
     "@radix-ui/react-slot": "^1.1.2",
     "@radix-ui/react-switch": "^1.1.3",
     "@radix-ui/react-tooltip": "^1.1.8",
