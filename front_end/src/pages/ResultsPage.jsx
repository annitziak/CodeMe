import { useState, useEffect } from "react";
import { useSearchParams, useLocation } from "react-router-dom";
import {
  useSearchQuery,
  useSearchWithFiltersMutation,
} from "../features/searchApi";
import { Input } from "@/components/ui/input";
import {
  Tooltip,
  TooltipContent,
  TooltipProvider,
  TooltipTrigger,
} from "@/components/ui/tooltip";
import { Button } from "@/components/ui/button";
<<<<<<< HEAD
import { Checkbox } from "@/components/ui/checkbox";
import { Search, X, Eye, ThumbsUp, Filter } from "lucide-react";
=======
import { Switch } from "@/components/ui/switch";
import { Label } from "@/components/ui/label";
import { Checkbox } from "@/components/ui/checkbox";
import { Separator } from "@/components/ui/separator";
import { Link } from "react-router-dom";

import {
  Search,
  X,
  Eye,
  ThumbsUp,
  Filter,
  CalendarArrowDown,
} from "lucide-react";
>>>>>>> 9969d4a8

const ResultsPage = () => {
  const [searchParams, setSearchParams] = useSearchParams();
  const location = useLocation();

  const initialQuery = decodeURIComponent(searchParams.get("query") || "");
  const initialPage = parseInt(searchParams.get("page") || "0", 10);
  const pageSize = 10;

  const [inputQuery, setInputQuery] = useState(initialQuery);
  const [submittedQuery, setSubmittedQuery] = useState(initialQuery);
  const [selectedFilters, setSelectedFilters] = useState([]);
  const [usePostResults, setUsePostResults] = useState(false);
  const [sortByDate, setSortByDate] = useState(false);

  const isAdvancedSearch = location.pathname.includes("advanced_search");
<<<<<<< HEAD

  // GET request (only skip if no query)
=======
  const [advancedSearch, setAdvancedSearch] = useState(isAdvancedSearch);

>>>>>>> 9969d4a8
  const {
    data: getData,
    isLoading: getLoading,
    isFetching: getFetching,
    refetch,
  } = useSearchQuery(
<<<<<<< HEAD
    { query: submittedQuery, page: initialPage, page_size: pageSize },
    { skip: !submittedQuery.trim() }
=======
    {
      query: submittedQuery,
      page: initialPage,
      page_size: pageSize,
      searchType: advancedSearch ? "advanced" : "regular",
    },
    { skip: !submittedQuery.trim() && selectedFilters.length !== 0 && sortByDate}
>>>>>>> 9969d4a8
  );

  // POST request (triggered when filters are applied)
  const [
    searchWithFilters,
    { data: postData, isLoading: postLoading, isFetching: postFetching },
  ] = useSearchWithFiltersMutation();

  useEffect(() => {
    if (!submittedQuery.trim()) return;

    if (selectedFilters.length === 0 && !sortByDate) {
      setUsePostResults(false);
      refetch();
    } else {
      setUsePostResults(true);
      searchWithFilters({
        query: submittedQuery,
        page: initialPage,
        page_size: pageSize,
<<<<<<< HEAD
        searchType: isAdvancedSearch ? "advanced" : "regular",
=======
        searchType: advancedSearch ? "advanced" : "regular",
>>>>>>> 9969d4a8
        filters: {
          tags: selectedFilters,
          date: sortByDate,
        },
      });
    }
  }, [
    submittedQuery,
    selectedFilters,
    sortByDate,
    initialPage,
<<<<<<< HEAD
    isAdvancedSearch,
=======
    advancedSearch,
>>>>>>> 9969d4a8
    pageSize,
    refetch,
    searchWithFilters,
  ]);

  const handleSearch = (e) => {
    e.preventDefault();
    setSubmittedQuery(inputQuery);
<<<<<<< HEAD
    setSearchParams({ query: encodeURIComponent(inputQuery), page: 0 });
    // API call will trigger via the effect above
=======
    setSearchParams({
      query: encodeURIComponent(inputQuery),
      page: 0,
      searchType: advancedSearch ? "advanced" : "regular",
    });
>>>>>>> 9969d4a8
  };

  const toggleFilter = (filter) => {
    setSelectedFilters((prevFilters) => {
      const newFilters = prevFilters.includes(filter)
        ? prevFilters.filter((f) => f !== filter)
        : [...prevFilters, filter];
      setUsePostResults(newFilters.length > 0);

      return newFilters;
    });
  };

  const results = usePostResults ? postData || [] : getData || [];

  const clearQuery = () => {
    setInputQuery("");
    setSubmittedQuery("");
    setSearchParams({});
  };

  const handleNextPage = () => {
    if (results?.has_next) {
      setSearchParams({
        query: encodeURIComponent(submittedQuery),
        page: results.page + 1,
      });
    }
  };

  const handlePrevPage = () => {
    if (results?.has_prev) {
      setSearchParams({
        query: encodeURIComponent(submittedQuery),
        page: results.page - 1,
      });
    }
  };

  const isGetBusy = getLoading || getFetching;
  const isPostBusy = postLoading || postFetching;
  const isBusy = usePostResults ? isPostBusy : isGetBusy;

  return (
    <div className="flex flex-col min-h-screen bg-gradient-to-br from-[#F5F7FA] to-[#E0E7EE]">
      <div className="w-full mx-auto mt-6 px-12 space-y-3 lg:space-y-0 lg:flex lg:items-center lg:space-x-6">
<<<<<<< HEAD
        <h1 className="text-3xl font-semibold text-blue-600 text-center lg:text-left">
          CodeMe
        </h1>
=======
        <TooltipProvider>
          <Tooltip>
            <TooltipTrigger asChild>
              <Link to="/">
                <h1 className="text-3xl font-semibold text-blue-600 text-center lg:text-left cursor-pointer hover:underline">
                  CodeMe
                </h1>
              </Link>
            </TooltipTrigger>
            <TooltipContent>
              <p className="bg-gray-600 text-white p-2 rounded">
                Go to home page
              </p>
            </TooltipContent>
          </Tooltip>
        </TooltipProvider>
>>>>>>> 9969d4a8

        <form
          onSubmit={handleSearch}
          className="relative flex items-center bg-white shadow-md rounded-full w-full lg:w-[75%]"
        >
          <Search className="text-gray-400 ml-4" />
          <Input
            type="text"
            placeholder="Search coding questions..."
            value={inputQuery}
            onChange={(e) => setInputQuery(e.target.value)}
            className="flex-grow shadow-none border-none focus:outline-none focus:ring-0 focus-visible:ring-0 text-gray-700 px-4"
          />
          {inputQuery && (
            <X
              className="text-gray-400 cursor-pointer mx-2"
              onClick={clearQuery}
            />
          )}
          <Button
            type="submit"
<<<<<<< HEAD
=======
            onClick={() => setAdvancedSearch(false)}
>>>>>>> 9969d4a8
            className="h-[44px] px-6 bg-blue-500 text-white rounded-full hover:bg-blue-600 transition-all flex items-center justify-center"
          >
            Search
          </Button>
        </form>
<<<<<<< HEAD
      </div>

      {/* Mobile Filters */}
      <div className="w-full mt-4 lg:hidden px-3">
        <h3 className="text-lg font-bold text-gray-700 flex items-center space-x-2">
          <Filter size={20} className="text-blue-500" />
          <span>Filters</span>
        </h3>
        <div className="mt-3 grid grid-cols-2 gap-2 sm:grid-cols-3">
          {[
            "Programming & Development Fundamentals",
            "Software Engineering & System Design",
            "Advanced Computing & Algorithms",
            "Technologies & Frameworks",
            "Other",
          ].map((filter) => (
            <label key={filter} className="flex items-center space-x-2">
              <Checkbox
                checked={selectedFilters.includes(filter)}
                onCheckedChange={() => toggleFilter(filter)}
              />
              <span className="text-gray-700">{filter}</span>
            </label>
          ))}
        </div>
        <div className="flex items-center space-x-2 mt-3">
          <Checkbox
            id="terms"
            checked={sortByDate}
            onCheckedChange={() => setSortByDate((prev) => !prev)}
          />
          <label htmlFor="terms" className="text-gray-700">
            Sort by date
          </label>
        </div>
      </div>

      {isBusy ? (
        <p className="text-blue-500 text-center mt-5 text-3xl">
          Loading results...
        </p>
      ) : (
        <div className="flex flex-grow w-full max-w-7xl mx-auto mt-10 gap-8 pb-7 px-4">
          <div className="w-[90%]">
            {results?.result?.map((result, index) => (
              <div key={index} className="border-b border-gray-300 pb-4">
                <TooltipProvider>
                  <Tooltip>
                    <TooltipTrigger>
                      <a
                        href={`https://stackoverflow.com/questions/${result.doc_id}`}
                        target="_blank"
                        rel="noopener noreferrer"
                        className="text-lg font-bold text-blue-600 flex items-center space-x-2 hover:underline"
                      >
                        🔵 <span>{result.title}</span>
                      </a>
                    </TooltipTrigger>
                    <TooltipContent>
                      <p className="bg-gray-600 text-white p-2 rounded">
                        Go to the Stack Overflow page
                      </p>
                    </TooltipContent>
                  </Tooltip>
                </TooltipProvider>
                <p className="text-gray-600 mt-1 italic">{result.body}</p>
                <div className="flex space-x-2 mt-2">
                  {result.tags.split("|").map(
                    (tag, i) =>
                      tag && (
                        <span
                          key={i}
                          className="text-center bg-yellow-200 text-yellow-700 text-xs font-semibold px-2 py-1 rounded-full flex items-center space-x-1"
                        >
                          ✏️ {tag}
                        </span>
                      )
                  )}
                </div>
                <div className="flex items-center space-x-6 mt-2 text-gray-500 text-sm">
                  <span className="flex items-center space-x-1 text-green-600">
                    <ThumbsUp size={16} />
                    <span>{result.score} upvotes</span>
                  </span>
                  <span className="flex items-center space-x-1 text-[#6B7280]">
                    <Eye size={16} />
                    <span>{result.view_count} views</span>
                  </span>
                </div>
              </div>
            ))}

            <div className="flex justify-between items-center mt-3 pb-10">
=======
        <div className="flex items-center space-x-2 justify-center lg:justify-start mt-4 lg:mt-0">
          <Switch
            id="advanced-search-toggle"
            checked={advancedSearch}
            onCheckedChange={(checked) => {
              setAdvancedSearch(checked);
              setSearchParams((prevParams) => {
                const newParams = new URLSearchParams(prevParams);
                newParams.set("searchType", checked ? "advanced" : "regular");
                return newParams;
              });
            }}
          />
          <Label htmlFor="advanced-search-toggle">Advanced Search</Label>
        </div>
      </div>

      {/* Mobile Filters */}
      <div className="w-full mt-4 lg:hidden px-4">
        <h3 className="text-lg font-bold text-gray-700 flex items-center space-x-2">
          <Filter size={20} className="text-blue-500" />
          <span>Filters</span>
        </h3>

        <div className="mt-3 grid grid-cols-2 gap-2 text-left">
          {[
            "Programming & Development Fundamentals",
            "Software Engineering & System Design",
            "Advanced Computing & Algorithms",
            "Technologies & Frameworks",
            "Other",
          ].map((filter) => (
            <label key={filter} className="flex items-center space-x-2">
              <Checkbox
                checked={selectedFilters.includes(filter)}
                onCheckedChange={() => toggleFilter(filter)}
              />
              <span className="text-gray-700">{filter}</span>
            </label>
          ))}
        </div>
        <Separator orientation="horizontal" className="my-3" />
        <div className="mt-4 flex items-center justify-between">
          <h3 className="text-lg font-bold text-gray-700 flex items-center space-x-2">
            <CalendarArrowDown size={20} className="text-blue-500" />
            <span>Sort by Date</span>
          </h3>
          <Switch
            checked={sortByDate}
            onCheckedChange={() => setSortByDate((prev) => !prev)}
            className="w-12 h-6 bg-blue-500"
          />
        </div>
      </div>

      {isBusy ? (
        <p className="text-blue-500 text-center mt-5 text-3xl">
          Loading results...
        </p>
      ) : (
        <div className="flex flex-grow w-full max-w-7xl mx-auto mt-10 gap-8 pb-7 px-4 justify-center">
          <div className="w-[90%]">
            {results?.result?.map((result, index) => (
              <div key={index} className="border-b border-gray-300 pb-4">
                <TooltipProvider>
                  <Tooltip>
                    <TooltipTrigger>
                      <a
                        href={`https://stackoverflow.com/questions/${result.doc_id}`}
                        target="_blank"
                        rel="noopener noreferrer"
                        className="text-lg font-bold text-blue-600 flex items-center space-x-2 hover:underline"
                      >
                        <span className="text-sm">🔵</span>{" "}
                        <span>{result.title}</span>
                      </a>
                    </TooltipTrigger>
                    <TooltipContent>
                      <p className="bg-gray-600 text-white p-2 rounded">
                        Go to the Stack Overflow page
                      </p>
                    </TooltipContent>
                  </Tooltip>
                </TooltipProvider>
                <p className="text-gray-600 mt-1 italic break-words overflow-hidden">
                  {result.body}
                </p>
                <div className="flex flex-wrap space-x-2 gap-y-2 mt-2">
                  {result.tags.split("|").map(
                    (tag, i) =>
                      tag && (
                        <span
                          key={i}
                          className="text-center bg-yellow-200 text-yellow-700 text-xs font-semibold px-2 py-1 rounded-full flex items-center space-x-1"
                        >
                          ✏️ {tag}
                        </span>
                      )
                  )}
                </div>
                <div className="flex items-center space-x-6 mt-2 text-gray-500 text-sm">
                  <span className="flex items-center space-x-1 text-green-600">
                    <ThumbsUp size={16} />
                    <span>{result.score} upvotes</span>
                  </span>
                  <span className="flex items-center space-x-1 text-[#6B7280]">
                    <Eye size={16} />
                    <span>{result.view_count} views</span>
                  </span>
                </div>
              </div>
            ))}

            <div className="flex justify-between items-center mt-3 pb-4">
>>>>>>> 9969d4a8
              <Button
                className={`px-4 py-2 rounded-lg ${
                  !results?.has_prev
                    ? "opacity-50 cursor-not-allowed"
                    : "bg-blue-500 text-white hover:bg-blue-600"
                }`}
                disabled={!results?.has_prev}
                onClick={handlePrevPage}
              >
                Previous
              </Button>
              <span className="text-gray-700">Page {results?.page + 1}</span>
              <Button
                className={`px-4 py-2 rounded-lg ${
                  !results?.has_next
                    ? "opacity-50 cursor-not-allowed"
                    : "bg-blue-500 text-white hover:bg-blue-600"
                }`}
                disabled={!results?.has_next}
                onClick={handleNextPage}
              >
                Next
              </Button>
            </div>
          </div>

          {/* Desktop Filters */}
          <div className="hidden lg:block">
            <h3 className="text-lg font-bold text-gray-700 flex items-center space-x-2">
              <Filter size={20} className="text-blue-500" />
              <span>Filters</span>
            </h3>
            <div className="mt-4 space-y-3 col-span-2">
              {[
                "Programming & Development Fundamentals",
                "Software Engineering & System Design",
                "Advanced Computing & Algorithms",
                "Technologies & Frameworks",
                "Other",
              ].map((filter) => (
                <label key={filter} className="flex items-center space-x-2">
                  <Checkbox
                    checked={selectedFilters.includes(filter)}
                    onCheckedChange={() => toggleFilter(filter)}
                  />
                  <span className="text-gray-700">{filter}</span>
                </label>
              ))}
            </div>
<<<<<<< HEAD
            <div className="flex items-center space-x-2 mt-3">
              <Checkbox
                id="terms"
                checked={sortByDate}
                onCheckedChange={() => setSortByDate((prev) => !prev)}
              />
              <label htmlFor="terms" className="text-gray-700">
                Sort by date
              </label>
=======
            <Separator orientation="horizontal" className="my-3" />
            <h3 className="text-lg font-bold text-gray-700 flex items-center space-x-2">
              <CalendarArrowDown size={20} className="text-blue-500" />
              <span>Sort</span>
            </h3>
            <div className="flex items-center space-x-2 mt-4">
              <Switch
                checked={sortByDate}
                onCheckedChange={() => setSortByDate((prev) => !prev)}
                id="airplane-mode"
              />
              <Label htmlFor="airplane-mode">Sort by date</Label>
>>>>>>> 9969d4a8
            </div>
          </div>
        </div>
      )}
    </div>
  );
};

export default ResultsPage;<|MERGE_RESOLUTION|>--- conflicted
+++ resolved
@@ -12,10 +12,6 @@
   TooltipTrigger,
 } from "@/components/ui/tooltip";
 import { Button } from "@/components/ui/button";
-<<<<<<< HEAD
-import { Checkbox } from "@/components/ui/checkbox";
-import { Search, X, Eye, ThumbsUp, Filter } from "lucide-react";
-=======
 import { Switch } from "@/components/ui/switch";
 import { Label } from "@/components/ui/label";
 import { Checkbox } from "@/components/ui/checkbox";
@@ -30,7 +26,6 @@
   Filter,
   CalendarArrowDown,
 } from "lucide-react";
->>>>>>> 9969d4a8
 
 const ResultsPage = () => {
   const [searchParams, setSearchParams] = useSearchParams();
@@ -47,23 +42,14 @@
   const [sortByDate, setSortByDate] = useState(false);
 
   const isAdvancedSearch = location.pathname.includes("advanced_search");
-<<<<<<< HEAD
-
-  // GET request (only skip if no query)
-=======
   const [advancedSearch, setAdvancedSearch] = useState(isAdvancedSearch);
 
->>>>>>> 9969d4a8
   const {
     data: getData,
     isLoading: getLoading,
     isFetching: getFetching,
     refetch,
   } = useSearchQuery(
-<<<<<<< HEAD
-    { query: submittedQuery, page: initialPage, page_size: pageSize },
-    { skip: !submittedQuery.trim() }
-=======
     {
       query: submittedQuery,
       page: initialPage,
@@ -71,7 +57,6 @@
       searchType: advancedSearch ? "advanced" : "regular",
     },
     { skip: !submittedQuery.trim() && selectedFilters.length !== 0 && sortByDate}
->>>>>>> 9969d4a8
   );
 
   // POST request (triggered when filters are applied)
@@ -92,11 +77,7 @@
         query: submittedQuery,
         page: initialPage,
         page_size: pageSize,
-<<<<<<< HEAD
-        searchType: isAdvancedSearch ? "advanced" : "regular",
-=======
         searchType: advancedSearch ? "advanced" : "regular",
->>>>>>> 9969d4a8
         filters: {
           tags: selectedFilters,
           date: sortByDate,
@@ -108,11 +89,7 @@
     selectedFilters,
     sortByDate,
     initialPage,
-<<<<<<< HEAD
-    isAdvancedSearch,
-=======
     advancedSearch,
->>>>>>> 9969d4a8
     pageSize,
     refetch,
     searchWithFilters,
@@ -121,16 +98,11 @@
   const handleSearch = (e) => {
     e.preventDefault();
     setSubmittedQuery(inputQuery);
-<<<<<<< HEAD
-    setSearchParams({ query: encodeURIComponent(inputQuery), page: 0 });
-    // API call will trigger via the effect above
-=======
     setSearchParams({
       query: encodeURIComponent(inputQuery),
       page: 0,
       searchType: advancedSearch ? "advanced" : "regular",
     });
->>>>>>> 9969d4a8
   };
 
   const toggleFilter = (filter) => {
@@ -177,11 +149,6 @@
   return (
     <div className="flex flex-col min-h-screen bg-gradient-to-br from-[#F5F7FA] to-[#E0E7EE]">
       <div className="w-full mx-auto mt-6 px-12 space-y-3 lg:space-y-0 lg:flex lg:items-center lg:space-x-6">
-<<<<<<< HEAD
-        <h1 className="text-3xl font-semibold text-blue-600 text-center lg:text-left">
-          CodeMe
-        </h1>
-=======
         <TooltipProvider>
           <Tooltip>
             <TooltipTrigger asChild>
@@ -198,7 +165,6 @@
             </TooltipContent>
           </Tooltip>
         </TooltipProvider>
->>>>>>> 9969d4a8
 
         <form
           onSubmit={handleSearch}
@@ -220,110 +186,12 @@
           )}
           <Button
             type="submit"
-<<<<<<< HEAD
-=======
             onClick={() => setAdvancedSearch(false)}
->>>>>>> 9969d4a8
             className="h-[44px] px-6 bg-blue-500 text-white rounded-full hover:bg-blue-600 transition-all flex items-center justify-center"
           >
             Search
           </Button>
         </form>
-<<<<<<< HEAD
-      </div>
-
-      {/* Mobile Filters */}
-      <div className="w-full mt-4 lg:hidden px-3">
-        <h3 className="text-lg font-bold text-gray-700 flex items-center space-x-2">
-          <Filter size={20} className="text-blue-500" />
-          <span>Filters</span>
-        </h3>
-        <div className="mt-3 grid grid-cols-2 gap-2 sm:grid-cols-3">
-          {[
-            "Programming & Development Fundamentals",
-            "Software Engineering & System Design",
-            "Advanced Computing & Algorithms",
-            "Technologies & Frameworks",
-            "Other",
-          ].map((filter) => (
-            <label key={filter} className="flex items-center space-x-2">
-              <Checkbox
-                checked={selectedFilters.includes(filter)}
-                onCheckedChange={() => toggleFilter(filter)}
-              />
-              <span className="text-gray-700">{filter}</span>
-            </label>
-          ))}
-        </div>
-        <div className="flex items-center space-x-2 mt-3">
-          <Checkbox
-            id="terms"
-            checked={sortByDate}
-            onCheckedChange={() => setSortByDate((prev) => !prev)}
-          />
-          <label htmlFor="terms" className="text-gray-700">
-            Sort by date
-          </label>
-        </div>
-      </div>
-
-      {isBusy ? (
-        <p className="text-blue-500 text-center mt-5 text-3xl">
-          Loading results...
-        </p>
-      ) : (
-        <div className="flex flex-grow w-full max-w-7xl mx-auto mt-10 gap-8 pb-7 px-4">
-          <div className="w-[90%]">
-            {results?.result?.map((result, index) => (
-              <div key={index} className="border-b border-gray-300 pb-4">
-                <TooltipProvider>
-                  <Tooltip>
-                    <TooltipTrigger>
-                      <a
-                        href={`https://stackoverflow.com/questions/${result.doc_id}`}
-                        target="_blank"
-                        rel="noopener noreferrer"
-                        className="text-lg font-bold text-blue-600 flex items-center space-x-2 hover:underline"
-                      >
-                        🔵 <span>{result.title}</span>
-                      </a>
-                    </TooltipTrigger>
-                    <TooltipContent>
-                      <p className="bg-gray-600 text-white p-2 rounded">
-                        Go to the Stack Overflow page
-                      </p>
-                    </TooltipContent>
-                  </Tooltip>
-                </TooltipProvider>
-                <p className="text-gray-600 mt-1 italic">{result.body}</p>
-                <div className="flex space-x-2 mt-2">
-                  {result.tags.split("|").map(
-                    (tag, i) =>
-                      tag && (
-                        <span
-                          key={i}
-                          className="text-center bg-yellow-200 text-yellow-700 text-xs font-semibold px-2 py-1 rounded-full flex items-center space-x-1"
-                        >
-                          ✏️ {tag}
-                        </span>
-                      )
-                  )}
-                </div>
-                <div className="flex items-center space-x-6 mt-2 text-gray-500 text-sm">
-                  <span className="flex items-center space-x-1 text-green-600">
-                    <ThumbsUp size={16} />
-                    <span>{result.score} upvotes</span>
-                  </span>
-                  <span className="flex items-center space-x-1 text-[#6B7280]">
-                    <Eye size={16} />
-                    <span>{result.view_count} views</span>
-                  </span>
-                </div>
-              </div>
-            ))}
-
-            <div className="flex justify-between items-center mt-3 pb-10">
-=======
         <div className="flex items-center space-x-2 justify-center lg:justify-start mt-4 lg:mt-0">
           <Switch
             id="advanced-search-toggle"
@@ -438,7 +306,6 @@
             ))}
 
             <div className="flex justify-between items-center mt-3 pb-4">
->>>>>>> 9969d4a8
               <Button
                 className={`px-4 py-2 rounded-lg ${
                   !results?.has_prev
@@ -488,17 +355,6 @@
                 </label>
               ))}
             </div>
-<<<<<<< HEAD
-            <div className="flex items-center space-x-2 mt-3">
-              <Checkbox
-                id="terms"
-                checked={sortByDate}
-                onCheckedChange={() => setSortByDate((prev) => !prev)}
-              />
-              <label htmlFor="terms" className="text-gray-700">
-                Sort by date
-              </label>
-=======
             <Separator orientation="horizontal" className="my-3" />
             <h3 className="text-lg font-bold text-gray-700 flex items-center space-x-2">
               <CalendarArrowDown size={20} className="text-blue-500" />
@@ -511,7 +367,6 @@
                 id="airplane-mode"
               />
               <Label htmlFor="airplane-mode">Sort by date</Label>
->>>>>>> 9969d4a8
             </div>
           </div>
         </div>
