--- conflicted
+++ resolved
@@ -12,16 +12,12 @@
 
 
 class Reranker:
-<<<<<<< HEAD
-    def __init__(self, do_rerank_lm=False):
-=======
     def __init__(
         self,
         do_rerank_lm=True,
         load_dir=".cache/doc_embeddings",
         pretrained_model_name_or_path="sentence-transformers/all-MiniLM-L6-v2",
     ):
->>>>>>> b92464b1
         self.metadata = None
         if "sentence-transformers" in pretrained_model_name_or_path:
             self.model = SentenceTransformer(pretrained_model_name_or_path)
