--- conflicted
+++ resolved
@@ -59,11 +59,7 @@
         vocab_fn=index.get_vocab,
         save_path=embedding_path,
     )
-<<<<<<< HEAD
     reranker = Reranker(load_dir="C:/Users/DELL/Documents/GitHub/ttds_assignment/back_end/.cache/embeddings")
-=======
-    reranker = Reranker(load_dir=reranker_path)
->>>>>>> a31271b5
 
     return Search(index, preprocessor, embedding_model, reranker)
 
