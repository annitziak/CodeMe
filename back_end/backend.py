from flask import Flask, request, jsonify
from back_end.search import load_backend
from retrieval_models.retrieval_functions import *

app = Flask(__name__)

IDX_TO_ITEM = {
    0: "doc_id",
    1: "score",
    2: "view_count",
    3: "owneruserid",
    4: "answer_count",
    5: "comment_count",
    6: "favorite_count",
    7: "ownerdisplayname",
    8: "tags",
    9: "creation_date",
    10: "snippet",
    11: "title",
    "doc_id": 0,
    "score": 1,
    "view_count": 2,
    "owneruserid": 3,
    "answer_count": 4,
    "comment_count": 5,
    "favorite_count": 6,
    "ownerdisplayname": 7,
    "tags": 8,
    "creation_date": 9,
    "snippet": 10,
    "title": 11,
}


@app.route("/search", methods=["GET"])
def search():
    """
    Structure of the request:
        query: str
        page: int
        page_size: int
        # BELOW IS TENTATIVE TO SUPPORT HERE
        filters: dict[
            from_date: str
            to_date: str
            tags: list[str]
        ]
        options: dict[
            expansion: bool
            boost_terms: bool
        ]
    Structure of the response:
        results: list[
            dict[
                doc_id: int
                score: float
                view_count: int
                owneruserid: int
                answer_count: int
                comment_count: int
                favorite_count: int
                ownerdisplayname: str
                tags: str
                creation_date: str
                body: str ??? unsupported (ONLY A SNIPPET)
                title: str ??? unsupported
            ]
        ]
        page: int
        page_size: int
        total_results: int # Total number from the search (not on the page)
        has_next: bool
        has_prev: bool

    Error Codes:
        200: OK
        400: Bad Request
        500: Internal Server Error
    """
    query = request.args.get("query")  # Extract query
    filters = request.args.getlist("filters")  # Extract multiple filter values
<<<<<<< HEAD
    page = request.args.get("page", 0)  # Extract page number
    page_size = request.args.get("page_size", 20)  # Extract page size
=======
    page = int(request.args.get("page", 0))  # Extract page number
    page_size = int(request.args.get("page_size", 20))  # Extract page size
>>>>>>> 8957380d

    result = search_module.search(query, page=page, page_size=page_size)  # Search
    result = reorder_as_per_filter(result, filters)  # Apply filters

    return jsonify(
        {
            "result": result.results,
            "page": page,
            "page_size": page_size,
            "has_next": result.has_next,
            "has_prev": result.has_prev,
            "total_results": result.total_results,
        }
    ), 200


@app.route("/advanced_search", methods=["GET"])
def advanced_search():
    """
    Structure of the request:
        query: str
        page: int
        page_size: int
        # BELOW IS TENTATIVE TO SUPPORT HERE
        filters: dict[
            from_date: str
            to_date: str
            tags: list[str]
        ]
        options: dict[
            expansion: bool
            boost_terms: bool
        ]
    Structure of the response:
        results: list[
            dict[
                doc_id: int,
                score: float
                view_count: int
                owneruserid: int
                answer_count: int
                comment_count: int
                favorite_count: int
                ownerdisplayname: str
                tags: str
                creation_date: str
                body: str ??? unsupported (ONLY A SNIPPET)
                title: str ??? unsupported
            ]
        ]

    Error Codes:
        200: OK
        400: Bad Request
        500: Internal Server Error
    """
    query = request.args.get("query")  # Extract query
    filters = request.args.getlist("filters")  # Extract multiple filter values
<<<<<<< HEAD
    page = request.args.get("page", 0)  # Extract page number
    page_size = request.args.get("page_size", 20)  # Extract page size
=======
    page = int(request.args.get("page", 0))  # Extract page number
    page_size = int(request.args.get("page_size", 20))  # Extract page size
>>>>>>> 8957380d

    result = search_module.advanced_search(query, page=page, page_size=page_size)
    result = reorder_as_per_filter(result, filters)

    total_results = result.total_results

    return jsonify(
        {
            "result": result.results,
            "page": page,
            "page_size": page_size,
            "has_next": result.has_next,
            "has_prev": result.has_prev,
            "total_results": total_results,
        }
    ), 200


def format_result(result):
    new_result = []
    for doc_result in result:
        new_result.append({})
        for idx, value in enumerate(doc_result):
            if hasattr(value, "item"):
                value = value.item()
            new_result[-1][IDX_TO_ITEM[idx]] = value

    return new_result


def retreival_function(query):
    return ["doc1", "doc2", "doc3"]


def reorder_as_per_filter(result, filters):
    if "date" in filters:
        result = reorder_as_date(result)  # Reorder by date

    if "tag" in filters:
        result = reorder_as_tag(result)  # Reorder by tag

    return result  # Return reordered results


@app.route("/Queryresponse/<result>")
def QueryResult(result):
    return "%s" % result


# main driver function
if __name__ == "__main__":
    import multiprocessing

<<<<<<< HEAD
    # Required for Windows
    multiprocessing.freeze_support()

    # Load backend safely
    search_module = load_backend(r"C:\Users\DELL\Documents\GitHub\ttds_assignment\back_end\.cache\index-1m-doc-title-body")

    # Start Flask app
    app.run(host="0.0.0.0", port=8080)
=======
    # ENABLE ON WINDOWS IF USING MULTIPROCESSING
    # multiprocessing.freeze_support()
    multiprocessing.set_start_method("spawn")

    search_module = load_backend(".cache/index-1m-doc-title-body")
    app.run(host="0.0.0.0", port=8080)
>>>>>>> 8957380d
<|MERGE_RESOLUTION|>--- conflicted
+++ resolved
@@ -79,13 +79,8 @@
     """
     query = request.args.get("query")  # Extract query
     filters = request.args.getlist("filters")  # Extract multiple filter values
-<<<<<<< HEAD
-    page = request.args.get("page", 0)  # Extract page number
-    page_size = request.args.get("page_size", 20)  # Extract page size
-=======
     page = int(request.args.get("page", 0))  # Extract page number
     page_size = int(request.args.get("page_size", 20))  # Extract page size
->>>>>>> 8957380d
 
     result = search_module.search(query, page=page, page_size=page_size)  # Search
     result = reorder_as_per_filter(result, filters)  # Apply filters
@@ -144,13 +139,8 @@
     """
     query = request.args.get("query")  # Extract query
     filters = request.args.getlist("filters")  # Extract multiple filter values
-<<<<<<< HEAD
-    page = request.args.get("page", 0)  # Extract page number
-    page_size = request.args.get("page_size", 20)  # Extract page size
-=======
     page = int(request.args.get("page", 0))  # Extract page number
     page_size = int(request.args.get("page_size", 20))  # Extract page size
->>>>>>> 8957380d
 
     result = search_module.advanced_search(query, page=page, page_size=page_size)
     result = reorder_as_per_filter(result, filters)
@@ -204,20 +194,9 @@
 if __name__ == "__main__":
     import multiprocessing
 
-<<<<<<< HEAD
-    # Required for Windows
-    multiprocessing.freeze_support()
-
-    # Load backend safely
-    search_module = load_backend(r"C:\Users\DELL\Documents\GitHub\ttds_assignment\back_end\.cache\index-1m-doc-title-body")
-
-    # Start Flask app
-    app.run(host="0.0.0.0", port=8080)
-=======
     # ENABLE ON WINDOWS IF USING MULTIPROCESSING
     # multiprocessing.freeze_support()
     multiprocessing.set_start_method("spawn")
 
-    search_module = load_backend(".cache/index-1m-doc-title-body")
+    search_module = load_backend(r"C:\Users\DELL\Documents\GitHub\ttds_assignment\back_end\.cache\index-1m-doc-title-body")
     app.run(host="0.0.0.0", port=8080)
->>>>>>> 8957380d
